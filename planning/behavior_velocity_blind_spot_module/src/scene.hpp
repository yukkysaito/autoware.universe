// Copyright 2020 Tier IV, Inc.
//
// Licensed under the Apache License, Version 2.0 (the "License");
// you may not use this file except in compliance with the License.
// You may obtain a copy of the License at
//
//     http://www.apache.org/licenses/LICENSE-2.0
//
// Unless required by applicable law or agreed to in writing, software
// distributed under the License is distributed on an "AS IS" BASIS,
// WITHOUT WARRANTIES OR CONDITIONS OF ANY KIND, either express or implied.
// See the License for the specific language governing permissions and
// limitations under the License.

#ifndef SCENE_HPP_
#define SCENE_HPP_

#include <behavior_velocity_planner_common/scene_module_interface.hpp>
#include <behavior_velocity_planner_common/utilization/boost_geometry_helper.hpp>
#include <behavior_velocity_planner_common/utilization/state_machine.hpp>
#include <rclcpp/rclcpp.hpp>

#include <autoware_perception_msgs/msg/predicted_object.hpp>
#include <autoware_perception_msgs/msg/predicted_objects.hpp>
#include <autoware_planning_msgs/msg/path_with_lane_id.hpp>
#include <geometry_msgs/msg/point.hpp>

#include <lanelet2_core/LaneletMap.h>
#include <lanelet2_routing/RoutingGraph.h>

#include <memory>
#include <string>
#include <vector>

namespace behavior_velocity_planner
{
struct BlindSpotPolygons
{
  std::vector<lanelet::CompoundPolygon3d> conflict_areas;
  std::vector<lanelet::CompoundPolygon3d> detection_areas;
};

class BlindSpotModule : public SceneModuleInterface
{
public:
  enum class TurnDirection { LEFT = 0, RIGHT, INVALID };

  struct DebugData
  {
    geometry_msgs::msg::Pose virtual_wall_pose;
    geometry_msgs::msg::Pose stop_point_pose;
    geometry_msgs::msg::Pose judge_point_pose;
    std::vector<lanelet::CompoundPolygon3d> conflict_areas_for_blind_spot;
    std::vector<lanelet::CompoundPolygon3d> detection_areas_for_blind_spot;
    autoware_perception_msgs::msg::PredictedObjects conflicting_targets;
  };

public:
  struct PlannerParam
  {
    bool use_pass_judge_line;  //! distance which ego can stop with max brake
    double stop_line_margin;   //! distance from auto-generated stopline to detection_area boundary
    double backward_length;  //! distance[m] from closest path point to the edge of beginning point
    double ignore_width_from_center_line;  //! ignore width from center line from detection_area
    double
      max_future_movement_time;  //! maximum time[second] for considering future movement of object
    double threshold_yaw_diff;   //! threshold of yaw difference between ego and target object
    double
      adjacent_extend_width;  //! the width of extended detection/conflict area on adjacent lane
  };

  BlindSpotModule(
    const int64_t module_id, const int64_t lane_id, std::shared_ptr<const PlannerData> planner_data,
    const PlannerParam & planner_param, const rclcpp::Logger logger,
    const rclcpp::Clock::SharedPtr clock);

  /**
   * @brief plan go-stop velocity at traffic crossing with collision check between reference path
   * and object predicted path
   */
  bool modifyPathVelocity(PathWithLaneId * path, StopReason * stop_reason) override;

  visualization_msgs::msg::MarkerArray createDebugMarkerArray() override;
  std::vector<motion_utils::VirtualWall> createVirtualWalls() override;

private:
  const int64_t lane_id_;
  TurnDirection turn_direction_;
  bool has_traffic_light_;
  bool is_over_pass_judge_line_;

  // Parameter
  PlannerParam planner_param_;

  /**
   * @brief Check obstacle is in blind spot areas.
   * Condition1: Object's position is in broad blind spot area.
   * Condition2: Object's predicted position is in narrow blind spot area.
   * If both conditions are met, return true
   * @param path path information associated with lane id
   * @param objects_ptr dynamic objects
   * @param closest_idx closest path point index from ego car in path points
   * @return true when an object is detected in blind spot
   */
  bool checkObstacleInBlindSpot(
    lanelet::LaneletMapConstPtr lanelet_map_ptr,
    lanelet::routing::RoutingGraphPtr routing_graph_ptr,
    const autoware_planning_msgs::msg::PathWithLaneId & path,
    const autoware_perception_msgs::msg::PredictedObjects::ConstSharedPtr objects_ptr,
    const int closest_idx, const geometry_msgs::msg::Pose & stop_line_pose) const;

  /**
   * @brief Create half lanelet
   * @param lanelet input lanelet
   * @return Half lanelet
   */
  lanelet::ConstLanelet generateHalfLanelet(const lanelet::ConstLanelet lanelet) const;

  lanelet::ConstLanelet generateExtendedAdjacentLanelet(
    const lanelet::ConstLanelet lanelet, const TurnDirection direction) const;

  /**
   * @brief Make blind spot areas. Narrow area is made from closest path point to stop line index.
   * Broad area is made from backward expanded point to stop line point
   * @param path path information associated with lane id
   * @param closest_idx closest path point index from ego car in path points
   * @return Blind spot polygons
   */
  std::optional<BlindSpotPolygons> generateBlindSpotPolygons(
    lanelet::LaneletMapConstPtr lanelet_map_ptr,
    lanelet::routing::RoutingGraphPtr routing_graph_ptr,
    const autoware_planning_msgs::msg::PathWithLaneId & path, const int closest_idx,
    const geometry_msgs::msg::Pose & pose) const;

  /**
   * @brief Get vehicle edge
   * @param vehicle_pose pose of ego vehicle
   * @param vehicle_width width of ego vehicle
   * @param base_link2front length between base link and front of ego vehicle
   * @return edge of ego vehicle
   */
  lanelet::LineString2d getVehicleEdge(
    const geometry_msgs::msg::Pose & vehicle_pose, const double vehicle_width,
    const double base_link2front) const;

  /**
   * @brief Check if object is belong to targeted classes
   * @param object Dynamic object
   * @return True when object belong to targeted classes
   */
  bool isTargetObjectType(const autoware_perception_msgs::msg::PredictedObject & object) const;

  /**
   * @brief Check if at least one of object's predicted position is in area
   * @param object Dynamic object
   * @param area Area defined by polygon
   * @return True when at least one of object's predicted position is in area
   */
  bool isPredictedPathInArea(
    const autoware_perception_msgs::msg::PredictedObject & object,
    const std::vector<lanelet::CompoundPolygon3d> & areas, geometry_msgs::msg::Pose ego_pose) const;

  /**
   * @brief Generate a stop line and insert it into the path.
   * A stop line is at an intersection point of straight path with vehicle path
   * @param detection_areas used to generate stop line
   * @param path            ego-car lane
   * @param stop_line_idx   generated stop line index
   * @param pass_judge_line_idx  generated pass judge line index
   * @return false when generation failed
   */
  bool generateStopLine(
    const lanelet::ConstLanelets straight_lanelets,
    autoware_planning_msgs::msg::PathWithLaneId * path, int * stop_line_idx) const;

  /**
   * @brief Insert a point to target path
   * @param insert_idx_ip insert point index in path_ip
   * @param path_ip interpolated path
   * @param path target path for inserting a point
   * @return inserted point idx in target path, return -1 when could not find valid index
   */
  int insertPoint(
    const int insert_idx_ip, const autoware_planning_msgs::msg::PathWithLaneId path_ip,
    autoware_planning_msgs::msg::PathWithLaneId * path) const;

  /**
   * @brief Calculate first path index that is conflicting lanelets.
   * @param path     target path
   * @param lanelets target lanelets
   * @return path point index
   */
<<<<<<< HEAD
  boost::optional<int> getFirstPointConflictingLanelets(
    const autoware_planning_msgs::msg::PathWithLaneId & path,
=======
  std::optional<int> getFirstPointConflictingLanelets(
    const autoware_auto_planning_msgs::msg::PathWithLaneId & path,
>>>>>>> 2e2f1847
    const lanelet::ConstLanelets & lanelets) const;

  /**
   * @brief Get start point from lanelet
   * @param lane_id lane id of objective lanelet
   * @return end point of lanelet
   */
  std::optional<geometry_msgs::msg::Pose> getStartPointFromLaneLet(const lanelet::Id lane_id) const;

  /**
   * @brief get straight lanelets in intersection
   */
  lanelet::ConstLanelets getStraightLanelets(
    lanelet::LaneletMapConstPtr lanelet_map_ptr,
    lanelet::routing::RoutingGraphPtr routing_graph_ptr, const lanelet::Id lane_id);

  /**
   * @brief Modify objects predicted path. remove path point if the time exceeds timer_thr.
   * @param objects_ptr target objects
   * @param time_thr    time threshold to cut path
   */
  void cutPredictPathWithDuration(
    autoware_perception_msgs::msg::PredictedObjects * objects_ptr, const double time_thr) const;

  StateMachine state_machine_;  //! for state

  // Debug
  mutable DebugData debug_data_;
};
}  // namespace behavior_velocity_planner

#endif  // SCENE_HPP_<|MERGE_RESOLUTION|>--- conflicted
+++ resolved
@@ -190,13 +190,8 @@
    * @param lanelets target lanelets
    * @return path point index
    */
-<<<<<<< HEAD
-  boost::optional<int> getFirstPointConflictingLanelets(
+  std::optional<int> getFirstPointConflictingLanelets(
     const autoware_planning_msgs::msg::PathWithLaneId & path,
-=======
-  std::optional<int> getFirstPointConflictingLanelets(
-    const autoware_auto_planning_msgs::msg::PathWithLaneId & path,
->>>>>>> 2e2f1847
     const lanelet::ConstLanelets & lanelets) const;
 
   /**
