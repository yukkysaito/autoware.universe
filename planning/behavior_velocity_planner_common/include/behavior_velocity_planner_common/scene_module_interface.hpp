// Copyright 2020 Tier IV, Inc.
//
// Licensed under the Apache License, Version 2.0 (the "License");
// you may not use this file except in compliance with the License.
// You may obtain a copy of the License at
//
//     http://www.apache.org/licenses/LICENSE-2.0
//
// Unless required by applicable law or agreed to in writing, software
// distributed under the License is distributed on an "AS IS" BASIS,
// WITHOUT WARRANTIES OR CONDITIONS OF ANY KIND, either express or implied.
// See the License for the specific language governing permissions and
// limitations under the License.

#ifndef BEHAVIOR_VELOCITY_PLANNER_COMMON__SCENE_MODULE_INTERFACE_HPP_
#define BEHAVIOR_VELOCITY_PLANNER_COMMON__SCENE_MODULE_INTERFACE_HPP_

#include <behavior_velocity_planner_common/planner_data.hpp>
#include <behavior_velocity_planner_common/velocity_factor_interface.hpp>
#include <builtin_interfaces/msg/time.hpp>
#include <motion_utils/marker/virtual_wall_marker_creator.hpp>
#include <objects_of_interest_marker_interface/objects_of_interest_marker_interface.hpp>
#include <rtc_interface/rtc_interface.hpp>
#include <tier4_autoware_utils/ros/debug_publisher.hpp>

#include <autoware_adapi_v1_msgs/msg/velocity_factor.hpp>
#include <autoware_adapi_v1_msgs/msg/velocity_factor_array.hpp>
#include <autoware_planning_msgs/msg/path.hpp>
#include <autoware_planning_msgs/msg/path_with_lane_id.hpp>
#include <tier4_debug_msgs/msg/float64_stamped.hpp>
#include <tier4_planning_msgs/msg/stop_reason.hpp>
#include <tier4_planning_msgs/msg/stop_reason_array.hpp>
#include <tier4_v2x_msgs/msg/infrastructure_command_array.hpp>
#include <unique_identifier_msgs/msg/uuid.hpp>

#include <memory>
#include <set>
#include <string>
#include <unordered_map>
#include <vector>

// Debug
#include <rclcpp/rclcpp.hpp>

#include <visualization_msgs/msg/marker_array.hpp>
namespace behavior_velocity_planner
{

using autoware_planning_msgs::msg::PathWithLaneId;
using builtin_interfaces::msg::Time;
using objects_of_interest_marker_interface::ColorName;
using objects_of_interest_marker_interface::ObjectsOfInterestMarkerInterface;
using rtc_interface::RTCInterface;
using tier4_autoware_utils::DebugPublisher;
using tier4_debug_msgs::msg::Float64Stamped;
using tier4_planning_msgs::msg::StopFactor;
using tier4_planning_msgs::msg::StopReason;
using tier4_rtc_msgs::msg::Module;
using unique_identifier_msgs::msg::UUID;

struct ObjectOfInterest
{
  geometry_msgs::msg::Pose pose;
  autoware_auto_perception_msgs::msg::Shape shape;
  ColorName color;
  ObjectOfInterest(
    const geometry_msgs::msg::Pose & pose, const autoware_auto_perception_msgs::msg::Shape & shape,
    const ColorName & color_name)
  : pose(pose), shape(shape), color(color_name)
  {
  }
};

class SceneModuleInterface
{
public:
  explicit SceneModuleInterface(
    const int64_t module_id, rclcpp::Logger logger, rclcpp::Clock::SharedPtr clock);
  virtual ~SceneModuleInterface() = default;

  virtual bool modifyPathVelocity(PathWithLaneId * path, StopReason * stop_reason) = 0;

  virtual visualization_msgs::msg::MarkerArray createDebugMarkerArray() = 0;
  virtual std::vector<motion_utils::VirtualWall> createVirtualWalls() = 0;

  int64_t getModuleId() const { return module_id_; }
  void setPlannerData(const std::shared_ptr<const PlannerData> & planner_data)
  {
    planner_data_ = planner_data;
  }

  std::optional<tier4_v2x_msgs::msg::InfrastructureCommand> getInfrastructureCommand()
  {
    return infrastructure_command_;
  }

  void setInfrastructureCommand(
    const std::optional<tier4_v2x_msgs::msg::InfrastructureCommand> & command)
  {
    infrastructure_command_ = command;
  }

  std::optional<int> getFirstStopPathPointIndex() { return first_stop_path_point_index_; }

  void setActivation(const bool activated) { activated_ = activated; }
  void setRTCEnabled(const bool enable_rtc) { rtc_enabled_ = enable_rtc; }
  bool isActivated() const { return activated_; }
  bool isSafe() const { return safe_; }
  double getDistance() const { return distance_; }

  void resetVelocityFactor() { velocity_factor_.reset(); }
  VelocityFactor getVelocityFactor() const { return velocity_factor_.get(); }
  std::vector<ObjectOfInterest> getObjectsOfInterestData() const { return objects_of_interest_; }
  void clearObjectsOfInterestData() { objects_of_interest_.clear(); }

protected:
  const int64_t module_id_;
  bool activated_;
  bool safe_;
  bool rtc_enabled_;
  double distance_;
  rclcpp::Logger logger_;
  rclcpp::Clock::SharedPtr clock_;
  std::shared_ptr<const PlannerData> planner_data_;
  std::optional<tier4_v2x_msgs::msg::InfrastructureCommand> infrastructure_command_;
  std::optional<int> first_stop_path_point_index_;
  VelocityFactorInterface velocity_factor_;
  std::vector<ObjectOfInterest> objects_of_interest_;

  void setSafe(const bool safe)
  {
    safe_ = safe;
    if (!rtc_enabled_) {
      syncActivation();
    }
  }
  void setDistance(const double distance) { distance_ = distance; }
  void syncActivation() { setActivation(isSafe()); }

  void setObjectsOfInterestData(
    const geometry_msgs::msg::Pose & pose, const autoware_auto_perception_msgs::msg::Shape & shape,
    const ColorName & color_name)
  {
    objects_of_interest_.emplace_back(pose, shape, color_name);
  }

  size_t findEgoSegmentIndex(
    const std::vector<autoware_planning_msgs::msg::PathPointWithLaneId> & points) const;
};

class SceneModuleManagerInterface
{
public:
  SceneModuleManagerInterface(rclcpp::Node & node, [[maybe_unused]] const char * module_name);

  virtual ~SceneModuleManagerInterface() = default;

  virtual const char * getModuleName() = 0;

  std::optional<int> getFirstStopPathPointIndex() { return first_stop_path_point_index_; }

  void updateSceneModuleInstances(
    const std::shared_ptr<const PlannerData> & planner_data,
    const autoware_planning_msgs::msg::PathWithLaneId & path);

  virtual void plan(autoware_planning_msgs::msg::PathWithLaneId * path)
  {
    modifyPathVelocity(path);
  }

protected:
  virtual void modifyPathVelocity(autoware_planning_msgs::msg::PathWithLaneId * path);

  virtual void launchNewModules(const autoware_planning_msgs::msg::PathWithLaneId & path) = 0;

  virtual std::function<bool(const std::shared_ptr<SceneModuleInterface> &)>
  getModuleExpiredFunction(const autoware_planning_msgs::msg::PathWithLaneId & path) = 0;

  virtual void deleteExpiredModules(const autoware_planning_msgs::msg::PathWithLaneId & path);

  bool isModuleRegistered(const int64_t module_id)
  {
    return registered_module_id_set_.count(module_id) != 0;
  }

  void registerModule(const std::shared_ptr<SceneModuleInterface> & scene_module);

  void unregisterModule(const std::shared_ptr<SceneModuleInterface> & scene_module);

  size_t findEgoSegmentIndex(
    const std::vector<autoware_planning_msgs::msg::PathPointWithLaneId> & points) const;

  std::set<std::shared_ptr<SceneModuleInterface>> scene_modules_;
  std::set<int64_t> registered_module_id_set_;

  std::shared_ptr<const PlannerData> planner_data_;
  motion_utils::VirtualWallMarkerCreator virtual_wall_marker_creator_;

  std::optional<int> first_stop_path_point_index_;
  rclcpp::Node & node_;
  rclcpp::Clock::SharedPtr clock_;
  // Debug
  bool is_publish_debug_path_ = {false};  // note : this is very heavy debug topic option
  rclcpp::Logger logger_;
  rclcpp::Publisher<visualization_msgs::msg::MarkerArray>::SharedPtr pub_virtual_wall_;
  rclcpp::Publisher<visualization_msgs::msg::MarkerArray>::SharedPtr pub_debug_;
  rclcpp::Publisher<autoware_planning_msgs::msg::PathWithLaneId>::SharedPtr pub_debug_path_;
  rclcpp::Publisher<tier4_planning_msgs::msg::StopReasonArray>::SharedPtr pub_stop_reason_;
  rclcpp::Publisher<autoware_adapi_v1_msgs::msg::VelocityFactorArray>::SharedPtr
    pub_velocity_factor_;
  rclcpp::Publisher<tier4_v2x_msgs::msg::InfrastructureCommandArray>::SharedPtr
    pub_infrastructure_commands_;

  std::shared_ptr<DebugPublisher> processing_time_publisher_;
};

class SceneModuleManagerInterfaceWithRTC : public SceneModuleManagerInterface
{
public:
  SceneModuleManagerInterfaceWithRTC(
    rclcpp::Node & node, const char * module_name, const bool enable_rtc = true);

  void plan(autoware_planning_msgs::msg::PathWithLaneId * path) override;

protected:
  RTCInterface rtc_interface_;
  std::unordered_map<int64_t, UUID> map_uuid_;

  ObjectsOfInterestMarkerInterface objects_of_interest_marker_interface_;

  virtual void sendRTC(const Time & stamp);

  virtual void setActivation();

  void updateRTCStatus(
    const UUID & uuid, const bool safe, const double distance, const Time & stamp)
  {
    rtc_interface_.updateCooperateStatus(uuid, safe, distance, distance, stamp);
  }

  void removeRTCStatus(const UUID & uuid) { rtc_interface_.removeCooperateStatus(uuid); }

  void publishRTCStatus(const Time & stamp) { rtc_interface_.publishCooperateStatus(stamp); }

  UUID getUUID(const int64_t & module_id) const;

  void generateUUID(const int64_t & module_id);

  void removeUUID(const int64_t & module_id);

<<<<<<< HEAD
  void deleteExpiredModules(const autoware_planning_msgs::msg::PathWithLaneId & path) override;
=======
  void publishObjectsOfInterestMarker();

  void deleteExpiredModules(const autoware_auto_planning_msgs::msg::PathWithLaneId & path) override;
>>>>>>> 2e2f1847
};

}  // namespace behavior_velocity_planner

#endif  // BEHAVIOR_VELOCITY_PLANNER_COMMON__SCENE_MODULE_INTERFACE_HPP_<|MERGE_RESOLUTION|>--- conflicted
+++ resolved
@@ -61,10 +61,10 @@
 struct ObjectOfInterest
 {
   geometry_msgs::msg::Pose pose;
-  autoware_auto_perception_msgs::msg::Shape shape;
+  autoware_perception_msgs::msg::Shape shape;
   ColorName color;
   ObjectOfInterest(
-    const geometry_msgs::msg::Pose & pose, const autoware_auto_perception_msgs::msg::Shape & shape,
+    const geometry_msgs::msg::Pose & pose, const autoware_perception_msgs::msg::Shape & shape,
     const ColorName & color_name)
   : pose(pose), shape(shape), color(color_name)
   {
@@ -138,7 +138,7 @@
   void syncActivation() { setActivation(isSafe()); }
 
   void setObjectsOfInterestData(
-    const geometry_msgs::msg::Pose & pose, const autoware_auto_perception_msgs::msg::Shape & shape,
+    const geometry_msgs::msg::Pose & pose, const autoware_perception_msgs::msg::Shape & shape,
     const ColorName & color_name)
   {
     objects_of_interest_.emplace_back(pose, shape, color_name);
@@ -248,13 +248,8 @@
 
   void removeUUID(const int64_t & module_id);
 
-<<<<<<< HEAD
   void deleteExpiredModules(const autoware_planning_msgs::msg::PathWithLaneId & path) override;
-=======
   void publishObjectsOfInterestMarker();
-
-  void deleteExpiredModules(const autoware_auto_planning_msgs::msg::PathWithLaneId & path) override;
->>>>>>> 2e2f1847
 };
 
 }  // namespace behavior_velocity_planner
