--- conflicted
+++ resolved
@@ -20,7 +20,7 @@
 #include <rclcpp/logger.hpp>
 #include <tier4_autoware_utils/geometry/boost_geometry.hpp>
 
-#include <autoware_auto_perception_msgs/msg/predicted_object_kinematics.hpp>
+#include <autoware_perception_msgs/msg/predicted_object_kinematics.hpp>
 
 #include <lanelet2_core/Forward.h>
 #include <lanelet2_routing/Forward.h>
@@ -39,12 +39,8 @@
  */
 std::optional<size_t> insertPointIndex(
   const geometry_msgs::msg::Pose & in_pose,
-<<<<<<< HEAD
-  autoware_planning_msgs::msg::PathWithLaneId * inout_path);
-=======
-  autoware_auto_planning_msgs::msg::PathWithLaneId * inout_path,
+  autoware_planning_msgs::msg::PathWithLaneId * inout_path,
   const double ego_nearest_dist_threshold, const double ego_nearest_yaw_threshold);
->>>>>>> be5663c2
 
 /**
  * @brief check if a PathPointWithLaneId contains any of the given lane ids
@@ -52,11 +48,6 @@
 bool hasLaneIds(
   const autoware_planning_msgs::msg::PathPointWithLaneId & p, 
   const std::set<lanelet::Id> & ids);
-<<<<<<< HEAD
-std::optional<std::pair<size_t, size_t>> findLaneIdsInterval(
-  const autoware_planning_msgs::msg::PathWithLaneId & p, const std::set<lanelet::Id> & ids);
-=======
->>>>>>> be5663c2
 
 /**
  * @brief find the first contiguous interval of the path points that contains the specified lane ids
@@ -64,32 +55,13 @@
  * found, returns the pair (start-1, end)
  */
 std::optional<std::pair<size_t, size_t>> findLaneIdsInterval(
-  const autoware_auto_planning_msgs::msg::PathWithLaneId & p, const std::set<lanelet::Id> & ids);
+  const autoware_planning_msgs::msg::PathWithLaneId & p, const std::set<lanelet::Id> & ids);
 
 /**
  * @brief return the index of the first point which is inside the given polygon
  * @param[in] lane_interval the interval of the path points on the intersection
  * @param[in] search_forward flag for search direction
  */
-<<<<<<< HEAD
-std::optional<size_t> generateStuckStopLine(
-  const lanelet::CompoundPolygon3d & first_conflicting_area,
-  const std::shared_ptr<const PlannerData> & planner_data,
-  const InterpolatedPathInfo & interpolated_path_info, const double stopline_margin,
-  const bool use_stuck_stopline, autoware_planning_msgs::msg::PathWithLaneId * original_path);
-
-std::optional<IntersectionStopLines> generateIntersectionStopLines(
-  const lanelet::CompoundPolygon3d & first_conflicting_area,
-  const lanelet::CompoundPolygon3d & first_attention_area,
-  const lanelet::ConstLineString2d & first_attention_lane_centerline,
-  const std::shared_ptr<const PlannerData> & planner_data,
-  const InterpolatedPathInfo & interpolated_path_info, const bool use_stuck_stopline,
-  const double stopline_margin, const double max_accel, const double max_jerk,
-  const double delay_response_time, const double peeking_offset,
-  autoware_planning_msgs::msg::PathWithLaneId * original_path);
-
-=======
->>>>>>> be5663c2
 std::optional<size_t> getFirstPointInsidePolygon(
   const autoware_planning_msgs::msg::PathWithLaneId & path,
   const std::pair<size_t, size_t> lane_interval, const lanelet::CompoundPolygon3d & polygon,
@@ -103,13 +75,8 @@
  * @return true if ego is over the target_idx
  */
 bool isOverTargetIndex(
-<<<<<<< HEAD
-  const autoware_planning_msgs::msg::PathWithLaneId & path, const int closest_idx,
-  const geometry_msgs::msg::Pose & current_pose, const int target_idx);
-=======
-  const autoware_auto_planning_msgs::msg::PathWithLaneId & path, const size_t closest_idx,
+  const autoware_planning_msgs::msg::PathWithLaneId & path, const size_t closest_idx,
   const geometry_msgs::msg::Pose & current_pose, const size_t target_idx);
->>>>>>> be5663c2
 
 /**
  * @brief check if ego is before the target_idx. If the index is same, compare the exact pose
@@ -119,13 +86,8 @@
  * @return true if ego is over the target_idx
  */
 bool isBeforeTargetIndex(
-<<<<<<< HEAD
-  const autoware_planning_msgs::msg::PathWithLaneId & path, const int closest_idx,
-  const geometry_msgs::msg::Pose & current_pose, const int target_idx);
-=======
-  const autoware_auto_planning_msgs::msg::PathWithLaneId & path, const size_t closest_idx,
+  const autoware_planning_msgs::msg::PathWithLaneId & path, const size_t closest_idx,
   const geometry_msgs::msg::Pose & current_pose, const size_t target_idx);
->>>>>>> be5663c2
 
 std::optional<tier4_autoware_utils::Polygon2d> getIntersectionArea(
   lanelet::ConstLanelet assigned_lane, lanelet::LaneletMapConstPtr lanelet_map_ptr);
@@ -146,19 +108,6 @@
 geometry_msgs::msg::Pose getObjectPoseWithVelocityDirection(
   const autoware_perception_msgs::msg::PredictedObjectKinematics & obj_state);
 
-<<<<<<< HEAD
-bool checkStuckVehicleInIntersection(
-  const autoware_perception_msgs::msg::PredictedObjects::ConstSharedPtr objects_ptr,
-  const Polygon2d & stuck_vehicle_detect_area, const double stuck_vehicle_vel_thr,
-  DebugData * debug_data);
-
-bool checkYieldStuckVehicleInIntersection(
-  const util::TargetObjects & target_objects,
-  const util::InterpolatedPathInfo & interpolated_path_info,
-  const lanelet::ConstLanelets & attention_lanelets, const std::string & turn_direction,
-  const double width, const double stuck_vehicle_vel_thr, const double yield_stuck_distance_thr,
-  DebugData * debug_data);
-=======
 /**
  * @brief this function sorts the set of lanelets topologically using topological sort and merges
  * the lanelets from each root to each end. each branch is merged and returned with the original
@@ -171,7 +120,6 @@
 mergeLaneletsByTopologicalSort(
   const lanelet::ConstLanelets & lanelets,
   const lanelet::routing::RoutingGraphPtr routing_graph_ptr);
->>>>>>> be5663c2
 
 /**
  * @brief find the index of the first point where vehicle footprint intersects with the given
@@ -196,38 +144,6 @@
 std::vector<lanelet::CompoundPolygon3d> getPolygon3dFromLanelets(
   const lanelet::ConstLanelets & ll_vec);
 
-<<<<<<< HEAD
-TimeDistanceArray calcIntersectionPassingTime(
-  const autoware_planning_msgs::msg::PathWithLaneId & path,
-  const std::shared_ptr<const PlannerData> & planner_data, const lanelet::Id lane_id,
-  const std::set<lanelet::Id> & associative_ids, const size_t closest_idx,
-  const size_t last_intersection_stopline_candidate_idx, const double time_delay,
-  const double intersection_velocity, const double minimum_ego_velocity,
-  const bool use_upstream_velocity, const double minimum_upstream_velocity,
-  tier4_debug_msgs::msg::Float64MultiArrayStamped * debug_ttc_array);
-
-double calcDistanceUntilIntersectionLanelet(
-  const lanelet::ConstLanelet & assigned_lanelet,
-  const autoware_planning_msgs::msg::PathWithLaneId & path, const size_t closest_idx);
-
-lanelet::ConstLanelet generatePathLanelet(
-  const PathWithLaneId & path, const size_t start_idx, const size_t end_idx, const double width,
-  const double interval);
-
-std::optional<PathLanelets> generatePathLanelets(
-  const lanelet::ConstLanelets & lanelets_on_path,
-  const util::InterpolatedPathInfo & interpolated_path_info,
-  const std::set<lanelet::Id> & associative_ids,
-  const lanelet::CompoundPolygon3d & first_conflicting_area,
-  const std::vector<lanelet::CompoundPolygon3d> & conflicting_areas,
-  const std::optional<lanelet::CompoundPolygon3d> & first_attention_area,
-  const std::vector<lanelet::CompoundPolygon3d> & attention_areas, const size_t closest_idx,
-  const double width);
-
-}  // namespace util
-}  // namespace behavior_velocity_planner
-=======
 }  // namespace behavior_velocity_planner::util
->>>>>>> be5663c2
 
 #endif  // UTIL_HPP_