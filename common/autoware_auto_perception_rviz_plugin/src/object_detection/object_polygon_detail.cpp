--- conflicted
+++ resolved
@@ -570,7 +570,8 @@
 visualization_msgs::msg::Marker::SharedPtr get_shape_marker_ptr(
   const autoware_perception_msgs::msg::Shape & shape_msg,
   const geometry_msgs::msg::Point & centroid, const geometry_msgs::msg::Quaternion & orientation,
-  const std_msgs::msg::ColorRGBA & color_rgba, const double & line_width)
+  const std_msgs::msg::ColorRGBA & color_rgba, const double & line_width,
+  const bool & is_orientation_available)
 {
   auto marker_ptr = std::make_shared<Marker>();
   marker_ptr->ns = std::string("shape");
@@ -579,6 +580,9 @@
   if (shape_msg.type == Shape::BOUNDING_BOX) {
     marker_ptr->type = visualization_msgs::msg::Marker::LINE_LIST;
     calc_bounding_box_line_list(shape_msg, marker_ptr->points);
+    if (is_orientation_available) {
+      calc_bounding_box_direction_line_list(shape_msg, marker_ptr->points);
+    }
   } else if (shape_msg.type == Shape::CYLINDER) {
     marker_ptr->type = visualization_msgs::msg::Marker::LINE_LIST;
     calc_cylinder_line_list(shape_msg, marker_ptr->points);
@@ -635,19 +639,22 @@
   return marker_ptr;
 }
 
-<<<<<<< HEAD
 visualization_msgs::msg::Marker::SharedPtr get_2d_shape_marker_ptr(
   const autoware_perception_msgs::msg::Shape & shape_msg,
   const geometry_msgs::msg::Point & centroid, const geometry_msgs::msg::Quaternion & orientation,
-  const std_msgs::msg::ColorRGBA & color_rgba, const double & line_width)
+  const std_msgs::msg::ColorRGBA & color_rgba, const double & line_width,
+  const bool & is_orientation_available)
 {
   auto marker_ptr = std::make_shared<Marker>();
   marker_ptr->ns = std::string("shape");
 
-  using autoware_perception_msgs::msg::Shape;
+  using autoware_auto_perception_msgs::msg::Shape;
   if (shape_msg.type == Shape::BOUNDING_BOX) {
     marker_ptr->type = visualization_msgs::msg::Marker::LINE_LIST;
     calc_2d_bounding_box_bottom_line_list(shape_msg, marker_ptr->points);
+    if (is_orientation_available) {
+      calc_2d_bounding_box_bottom_direction_line_list(shape_msg, marker_ptr->points);
+    }
   } else if (shape_msg.type == Shape::CYLINDER) {
     marker_ptr->type = visualization_msgs::msg::Marker::LINE_LIST;
     calc_2d_cylinder_bottom_line_list(shape_msg, marker_ptr->points);
@@ -661,12 +668,13 @@
 
   marker_ptr->action = visualization_msgs::msg::Marker::MODIFY;
   marker_ptr->pose = to_pose(centroid, orientation);
-  marker_ptr->lifetime = rclcpp::Duration::from_seconds(0.2);
+  marker_ptr->lifetime = rclcpp::Duration::from_seconds(0.5);
   marker_ptr->scale.x = line_width;
   marker_ptr->color = color_rgba;
 
   return marker_ptr;
-=======
+}
+
 void calc_line_list_from_points(
   const double point_list[][3], const int point_pairs[][2], const int & num_pairs,
   std::vector<geometry_msgs::msg::Point> & points)
@@ -682,7 +690,6 @@
     point.z = point_list[point_pairs[i][1]][2];
     points.push_back(point);
   }
->>>>>>> be5663c2
 }
 
 void calc_bounding_box_line_list(
@@ -710,6 +717,32 @@
 
 void calc_bounding_box_direction_line_list(
   const autoware_auto_perception_msgs::msg::Shape & shape,
+  std::vector<geometry_msgs::msg::Point> & points)
+{
+  // direction triangle
+  const double length_half = shape.dimensions.x / 2.0;
+  const double width_half = shape.dimensions.y / 2.0;
+  const double height_half = shape.dimensions.z / 2.0;
+  const double triangle_size_half = shape.dimensions.y / 1.4;
+  geometry_msgs::msg::Point point;
+
+  // triangle-shaped direction indicator
+  const double point_list[6][3] = {
+    {length_half, 0, height_half},
+    {length_half - triangle_size_half, width_half, height_half},
+    {length_half - triangle_size_half, -width_half, height_half},
+    {length_half, 0, -height_half},
+    {length_half, width_half, height_half},
+    {length_half, -width_half, height_half},
+  };
+  const int point_pairs[5][2] = {
+    {0, 1}, {1, 2}, {0, 2}, {3, 4}, {3, 5},
+  };
+  calc_line_list_from_points(point_list, point_pairs, 5, points);
+}
+
+void calc_bounding_box_direction_line_list(
+  const autoware_perception_msgs::msg::Shape & shape,
   std::vector<geometry_msgs::msg::Point> & points)
 {
   // direction triangle
@@ -878,6 +911,30 @@
 
 void calc_2d_bounding_box_bottom_direction_line_list(
   const autoware_auto_perception_msgs::msg::Shape & shape,
+  std::vector<geometry_msgs::msg::Point> & points)
+{
+  const double length_half = shape.dimensions.x / 2.0;
+  const double width_half = shape.dimensions.y / 2.0;
+  const double height_half = shape.dimensions.z / 2.0;
+  const double triangle_size_half = shape.dimensions.y / 1.4;
+  geometry_msgs::msg::Point point;
+
+  // triangle-shaped direction indicator
+  const double point_list[6][3] = {
+    {length_half, 0, -height_half},
+    {length_half - triangle_size_half, width_half, -height_half},
+    {length_half - triangle_size_half, -width_half, -height_half},
+  };
+  const int point_pairs[3][2] = {
+    {0, 1},
+    {1, 2},
+    {0, 2},
+  };
+  calc_line_list_from_points(point_list, point_pairs, 3, points);
+}
+
+void calc_2d_bounding_box_bottom_direction_line_list(
+  const autoware_perception_msgs::msg::Shape & shape,
   std::vector<geometry_msgs::msg::Point> & points)
 {
   const double length_half = shape.dimensions.x / 2.0;
