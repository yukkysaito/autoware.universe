// Copyright 2020 Tier IV, Inc.
//
// Licensed under the Apache License, Version 2.0 (the "License");
// you may not use this file except in compliance with the License.
// You may obtain a copy of the License at
//
//     http://www.apache.org/licenses/LICENSE-2.0
//
// Unless required by applicable law or agreed to in writing, software
// distributed under the License is distributed on an "AS IS" BASIS,
// WITHOUT WARRANTIES OR CONDITIONS OF ANY KIND, either express or implied.
// See the License for the specific language governing permissions and
// limitations under the License.
//
//
// Author: v1.0 Yukihiro Saito
//

#ifndef MULTI_OBJECT_TRACKER__TRACKER__MODEL__NORMAL_VEHICLE_TRACKER_HPP_
#define MULTI_OBJECT_TRACKER__TRACKER__MODEL__NORMAL_VEHICLE_TRACKER_HPP_

#include "multi_object_tracker/tracker/model/tracker_base.hpp"
#include "multi_object_tracker/tracker/motion_model/bicycle_motion_model.hpp"

#include <kalman_filter/kalman_filter.hpp>

class NormalVehicleTracker : public Tracker
{
private:
  autoware_perception_msgs::msg::DetectedObject object_;
  rclcpp::Logger logger_;

private:
  struct EkfParams
  {
    double r_cov_x;
    double r_cov_y;
    double r_cov_yaw;
    double r_cov_vel;
  } ekf_params_;
  double velocity_deviation_threshold_;

  double z_;

  struct BoundingBox
  {
    double length;
    double width;
    double height;
  };
  BoundingBox bounding_box_;
  BoundingBox last_input_bounding_box_;
  Eigen::Vector2d tracking_offset_;
  int last_nearest_corner_index_;

private:
  BicycleMotionModel motion_model_;
  const char DIM = motion_model_.DIM;
  using IDX = BicycleMotionModel::IDX;

public:
  NormalVehicleTracker(
    const rclcpp::Time & time, const autoware_perception_msgs::msg::DetectedObject & object,
    const geometry_msgs::msg::Transform & self_transform);

  bool predict(const rclcpp::Time & time) override;
  bool measure(
    const autoware_perception_msgs::msg::DetectedObject & object, const rclcpp::Time & time,
    const geometry_msgs::msg::Transform & self_transform) override;
<<<<<<< HEAD
  bool measureWithPose(const autoware_perception_msgs::msg::DetectedObject & object);
  bool measureWithShape(const autoware_perception_msgs::msg::DetectedObject & object);
  bool getTrackedObject(
    const rclcpp::Time & time,
    autoware_perception_msgs::msg::TrackedObject & object) const override;
  void setNearestCornerOrSurfaceIndex(const geometry_msgs::msg::Transform & self_transform);
  double getMeasurementYaw(const autoware_perception_msgs::msg::DetectedObject & object);
=======
  autoware_auto_perception_msgs::msg::DetectedObject getUpdatingObject(
    const autoware_auto_perception_msgs::msg::DetectedObject & object,
    const geometry_msgs::msg::Transform & self_transform);
  bool measureWithPose(const autoware_auto_perception_msgs::msg::DetectedObject & object);
  bool measureWithShape(const autoware_auto_perception_msgs::msg::DetectedObject & object);
  bool getTrackedObject(
    const rclcpp::Time & time,
    autoware_auto_perception_msgs::msg::TrackedObject & object) const override;
>>>>>>> 7f36c52f
  virtual ~NormalVehicleTracker() {}

private:
  void setNearestCornerOrSurfaceIndex(const geometry_msgs::msg::Transform & self_transform)
  {
    Eigen::MatrixXd X_t(DIM, 1);
    motion_model_.getStateVector(X_t);
    last_nearest_corner_index_ = utils::getNearestCornerOrSurface(
      X_t(IDX::X), X_t(IDX::Y), X_t(IDX::YAW), bounding_box_.width, bounding_box_.length,
      self_transform);
  }
};

#endif  // MULTI_OBJECT_TRACKER__TRACKER__MODEL__NORMAL_VEHICLE_TRACKER_HPP_<|MERGE_RESOLUTION|>--- conflicted
+++ resolved
@@ -67,24 +67,14 @@
   bool measure(
     const autoware_perception_msgs::msg::DetectedObject & object, const rclcpp::Time & time,
     const geometry_msgs::msg::Transform & self_transform) override;
-<<<<<<< HEAD
+  autoware_perception_msgs::msg::DetectedObject getUpdatingObject(
+    const autoware_perception_msgs::msg::DetectedObject & object,
+    const geometry_msgs::msg::Transform & self_transform);
   bool measureWithPose(const autoware_perception_msgs::msg::DetectedObject & object);
   bool measureWithShape(const autoware_perception_msgs::msg::DetectedObject & object);
   bool getTrackedObject(
     const rclcpp::Time & time,
     autoware_perception_msgs::msg::TrackedObject & object) const override;
-  void setNearestCornerOrSurfaceIndex(const geometry_msgs::msg::Transform & self_transform);
-  double getMeasurementYaw(const autoware_perception_msgs::msg::DetectedObject & object);
-=======
-  autoware_auto_perception_msgs::msg::DetectedObject getUpdatingObject(
-    const autoware_auto_perception_msgs::msg::DetectedObject & object,
-    const geometry_msgs::msg::Transform & self_transform);
-  bool measureWithPose(const autoware_auto_perception_msgs::msg::DetectedObject & object);
-  bool measureWithShape(const autoware_auto_perception_msgs::msg::DetectedObject & object);
-  bool getTrackedObject(
-    const rclcpp::Time & time,
-    autoware_auto_perception_msgs::msg::TrackedObject & object) const override;
->>>>>>> 7f36c52f
   virtual ~NormalVehicleTracker() {}
 
 private:
