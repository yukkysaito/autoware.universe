// Copyright 2020 Tier IV, Inc.
//
// Licensed under the Apache License, Version 2.0 (the "License");
// you may not use this file except in compliance with the License.
// You may obtain a copy of the License at
//
//     http://www.apache.org/licenses/LICENSE-2.0
//
// Unless required by applicable law or agreed to in writing, software
// distributed under the License is distributed on an "AS IS" BASIS,
// WITHOUT WARRANTIES OR CONDITIONS OF ANY KIND, either express or implied.
// See the License for the specific language governing permissions and
// limitations under the License.
//
//
// Author: v1.0 Yukihiro Saito
//

#include "multi_object_tracker/tracker/model/pedestrian_tracker.hpp"

#include "multi_object_tracker/utils/utils.hpp"

#include <tier4_autoware_utils/geometry/boost_polygon_utils.hpp>
#include <tier4_autoware_utils/math/normalization.hpp>
#include <tier4_autoware_utils/math/unit_conversion.hpp>

#include <bits/stdc++.h>
#include <tf2/LinearMath/Matrix3x3.h>
#include <tf2/LinearMath/Quaternion.h>
#include <tf2/utils.h>

#ifdef ROS_DISTRO_GALACTIC
#include <tf2_geometry_msgs/tf2_geometry_msgs.h>
#else
#include <tf2_geometry_msgs/tf2_geometry_msgs.hpp>
#endif
#include "object_recognition_utils/object_recognition_utils.hpp"

#define EIGEN_MPL2_ONLY
#include <Eigen/Core>
#include <Eigen/Geometry>

using Label = autoware_perception_msgs::msg::ObjectClassification;

PedestrianTracker::PedestrianTracker(
  const rclcpp::Time & time, const autoware_perception_msgs::msg::DetectedObject & object,
  const geometry_msgs::msg::Transform & /*self_transform*/)
: Tracker(time, object.classification),
  logger_(rclcpp::get_logger("PedestrianTracker")),
  z_(object.kinematics.pose_with_covariance.pose.position.z)
{
  object_ = object;

  // Initialize parameters
  // measurement noise covariance
  float r_stddev_x = 0.4;                                  // [m]
  float r_stddev_y = 0.4;                                  // [m]
  float r_stddev_yaw = tier4_autoware_utils::deg2rad(30);  // [rad]
  ekf_params_.r_cov_x = std::pow(r_stddev_x, 2.0);
  ekf_params_.r_cov_y = std::pow(r_stddev_y, 2.0);
  ekf_params_.r_cov_yaw = std::pow(r_stddev_yaw, 2.0);

  // OBJECT SHAPE MODEL
  bounding_box_ = {0.5, 0.5, 1.7};
  cylinder_ = {0.3, 1.7};
  if (object.shape.type == autoware_perception_msgs::msg::Shape::BOUNDING_BOX) {
    bounding_box_ = {
      object.shape.dimensions.x, object.shape.dimensions.y, object.shape.dimensions.z};
  } else if (object.shape.type == autoware_perception_msgs::msg::Shape::CYLINDER) {
    cylinder_ = {object.shape.dimensions.x, object.shape.dimensions.z};
  }
  // set minimum size
  bounding_box_.length = std::max(bounding_box_.length, 0.3);
  bounding_box_.width = std::max(bounding_box_.width, 0.3);
  bounding_box_.height = std::max(bounding_box_.height, 0.3);
  cylinder_.width = std::max(cylinder_.width, 0.3);
  cylinder_.height = std::max(cylinder_.height, 0.3);

  // Set motion model parameters
  {
    constexpr double q_stddev_x = 0.5;                                  // [m/s]
    constexpr double q_stddev_y = 0.5;                                  // [m/s]
    constexpr double q_stddev_yaw = tier4_autoware_utils::deg2rad(20);  // [rad/s]
    constexpr double q_stddev_vx = 9.8 * 0.3;                           // [m/(s*s)]
    constexpr double q_stddev_wz = tier4_autoware_utils::deg2rad(30);   // [rad/(s*s)]
    motion_model_.setMotionParams(q_stddev_x, q_stddev_y, q_stddev_yaw, q_stddev_vx, q_stddev_wz);
  }

  // Set motion limits
  motion_model_.setMotionLimits(
    tier4_autoware_utils::kmph2mps(100), /* [m/s] maximum velocity */
    30.0                                 /* [deg/s] maximum turn rate */
  );

  // Set initial state
  {
    const double x = object.kinematics.pose_with_covariance.pose.position.x;
    const double y = object.kinematics.pose_with_covariance.pose.position.y;
    const double yaw = tf2::getYaw(object.kinematics.pose_with_covariance.pose.orientation);
    auto pose_cov = object.kinematics.pose_with_covariance.covariance;
    double vel = 0.0;
    double wz = 0.0;
    double vel_cov;
    double wz_cov;

    if (object.kinematics.has_twist) {
      vel = object.kinematics.twist_with_covariance.twist.linear.x;
      wz = object.kinematics.twist_with_covariance.twist.angular.z;
    }

    if (!object.kinematics.has_position_covariance) {
      // initial state covariance
      constexpr double p0_stddev_x = 2.0;  // in object coordinate [m]
      constexpr double p0_stddev_y = 2.0;  // in object coordinate [m]
      constexpr double p0_stddev_yaw =
        tier4_autoware_utils::deg2rad(1000);  // in map coordinate [rad]
      constexpr double p0_cov_x = std::pow(p0_stddev_x, 2.0);
      constexpr double p0_cov_y = std::pow(p0_stddev_y, 2.0);
      constexpr double p0_cov_yaw = std::pow(p0_stddev_yaw, 2.0);

      const double cos_yaw = std::cos(yaw);
      const double sin_yaw = std::sin(yaw);
      const double sin_2yaw = std::sin(2.0 * yaw);
      pose_cov[utils::MSG_COV_IDX::X_X] =
        p0_cov_x * cos_yaw * cos_yaw + p0_cov_y * sin_yaw * sin_yaw;
      pose_cov[utils::MSG_COV_IDX::X_Y] = 0.5 * (p0_cov_x - p0_cov_y) * sin_2yaw;
      pose_cov[utils::MSG_COV_IDX::Y_Y] =
        p0_cov_x * sin_yaw * sin_yaw + p0_cov_y * cos_yaw * cos_yaw;
      pose_cov[utils::MSG_COV_IDX::Y_X] = pose_cov[utils::MSG_COV_IDX::X_Y];
      pose_cov[utils::MSG_COV_IDX::YAW_YAW] = p0_cov_yaw;
    }

    if (!object.kinematics.has_twist_covariance) {
      constexpr double p0_stddev_vel =
        tier4_autoware_utils::kmph2mps(120);  // in object coordinate [m/s]
      constexpr double p0_stddev_wz =
        tier4_autoware_utils::deg2rad(360);  // in object coordinate [rad/s]
      vel_cov = std::pow(p0_stddev_vel, 2.0);
      wz_cov = std::pow(p0_stddev_wz, 2.0);
    } else {
      vel_cov = object.kinematics.twist_with_covariance.covariance[utils::MSG_COV_IDX::X_X];
      wz_cov = object.kinematics.twist_with_covariance.covariance[utils::MSG_COV_IDX::YAW_YAW];
    }

    // initialize motion model
    motion_model_.initialize(time, x, y, yaw, pose_cov, vel, vel_cov, wz, wz_cov);
  }
}

bool PedestrianTracker::predict(const rclcpp::Time & time)
{
  return motion_model_.predictState(time);
}

autoware_auto_perception_msgs::msg::DetectedObject PedestrianTracker::getUpdatingObject(
  const autoware_auto_perception_msgs::msg::DetectedObject & object,
  const geometry_msgs::msg::Transform & /*self_transform*/)
{
  autoware_auto_perception_msgs::msg::DetectedObject updating_object = object;

  // UNCERTAINTY MODEL
  if (!object.kinematics.has_position_covariance) {
    const double & r_cov_x = ekf_params_.r_cov_x;
    const double & r_cov_y = ekf_params_.r_cov_y;
    auto & pose_cov = updating_object.kinematics.pose_with_covariance.covariance;
    const double pose_yaw = tf2::getYaw(object.kinematics.pose_with_covariance.pose.orientation);
    const double cos_yaw = std::cos(pose_yaw);
    const double sin_yaw = std::sin(pose_yaw);
    const double sin_2yaw = std::sin(2.0f * pose_yaw);
    pose_cov[utils::MSG_COV_IDX::X_X] =
      r_cov_x * cos_yaw * cos_yaw + r_cov_y * sin_yaw * sin_yaw;                // x - x
    pose_cov[utils::MSG_COV_IDX::X_Y] = 0.5f * (r_cov_x - r_cov_y) * sin_2yaw;  // x - y
    pose_cov[utils::MSG_COV_IDX::Y_Y] =
      r_cov_x * sin_yaw * sin_yaw + r_cov_y * cos_yaw * cos_yaw;            // y - y
    pose_cov[utils::MSG_COV_IDX::Y_X] = pose_cov[utils::MSG_COV_IDX::X_Y];  // y - x
  }
  return updating_object;
}

bool PedestrianTracker::measureWithPose(
  const autoware_perception_msgs::msg::DetectedObject & object)
{
  // update motion model
  bool is_updated = false;
  {
    const double x = object.kinematics.pose_with_covariance.pose.position.x;
    const double y = object.kinematics.pose_with_covariance.pose.position.y;

    is_updated =
      motion_model_.updateStatePose(x, y, object.kinematics.pose_with_covariance.covariance);
    motion_model_.limitStates();
  }

  // position z
  constexpr double gain = 0.1;
  z_ = (1.0 - gain) * z_ + gain * object.kinematics.pose_with_covariance.pose.position.z;

  return is_updated;
}

bool PedestrianTracker::measureWithShape(
  const autoware_perception_msgs::msg::DetectedObject & object)
{
<<<<<<< HEAD
  constexpr float gain = 0.9;
  if (object.shape.type == autoware_perception_msgs::msg::Shape::BOUNDING_BOX) {
    bounding_box_.length = gain * bounding_box_.length + (1.0 - gain) * object.shape.dimensions.x;
    bounding_box_.width = gain * bounding_box_.width + (1.0 - gain) * object.shape.dimensions.y;
    bounding_box_.height = gain * bounding_box_.height + (1.0 - gain) * object.shape.dimensions.z;
  } else if (object.shape.type == autoware_perception_msgs::msg::Shape::CYLINDER) {
    cylinder_.width = gain * cylinder_.width + (1.0 - gain) * object.shape.dimensions.x;
    cylinder_.height = gain * cylinder_.height + (1.0 - gain) * object.shape.dimensions.z;
=======
  constexpr double gain = 0.1;
  constexpr double gain_inv = 1.0 - gain;

  if (object.shape.type == autoware_auto_perception_msgs::msg::Shape::BOUNDING_BOX) {
    bounding_box_.length = gain_inv * bounding_box_.length + gain * object.shape.dimensions.x;
    bounding_box_.width = gain_inv * bounding_box_.width + gain * object.shape.dimensions.y;
    bounding_box_.height = gain_inv * bounding_box_.height + gain * object.shape.dimensions.z;
  } else if (object.shape.type == autoware_auto_perception_msgs::msg::Shape::CYLINDER) {
    cylinder_.width = gain_inv * cylinder_.width + gain * object.shape.dimensions.x;
    cylinder_.height = gain_inv * cylinder_.height + gain * object.shape.dimensions.z;
>>>>>>> 7f36c52f
  } else {
    return false;
  }

  // set minimum size
  bounding_box_.length = std::max(bounding_box_.length, 0.3);
  bounding_box_.width = std::max(bounding_box_.width, 0.3);
  bounding_box_.height = std::max(bounding_box_.height, 0.3);
  cylinder_.width = std::max(cylinder_.width, 0.3);
  cylinder_.height = std::max(cylinder_.height, 0.3);

  return true;
}

bool PedestrianTracker::measure(
  const autoware_perception_msgs::msg::DetectedObject & object, const rclcpp::Time & time,
  const geometry_msgs::msg::Transform & self_transform)
{
  // keep the latest input object
  object_ = object;

  const auto & current_classification = getClassification();
  if (object_recognition_utils::getHighestProbLabel(object.classification) == Label::UNKNOWN) {
    setClassification(current_classification);
  }

  // check time gap
  const double dt = motion_model_.getDeltaTime(time);
  if (0.01 /*10msec*/ < dt) {
    RCLCPP_WARN(
      logger_,
      "PedestrianTracker::measure There is a large gap between predicted time and measurement "
      "time. (%f)",
      dt);
  }

  // update object
  const autoware_auto_perception_msgs::msg::DetectedObject updating_object =
    getUpdatingObject(object, self_transform);
  measureWithPose(updating_object);
  measureWithShape(updating_object);

  (void)self_transform;  // currently do not use self vehicle position
  return true;
}

bool PedestrianTracker::getTrackedObject(
  const rclcpp::Time & time, autoware_perception_msgs::msg::TrackedObject & object) const
{
  object = object_recognition_utils::toTrackedObject(object_);
  object.object_id = getUUID();
  object.classification = getClassification();

  auto & pose_with_cov = object.kinematics.pose_with_covariance;
  auto & twist_with_cov = object.kinematics.twist_with_covariance;

  // predict from motion model
  if (!motion_model_.getPredictedState(
        time, pose_with_cov.pose, pose_with_cov.covariance, twist_with_cov.twist,
        twist_with_cov.covariance)) {
    RCLCPP_WARN(logger_, "PedestrianTracker::getTrackedObject: Failed to get predicted state.");
    return false;
  }

  // position
  pose_with_cov.pose.position.z = z_;
<<<<<<< HEAD
  // quaternion
  {
    double roll, pitch, yaw;
    tf2::Quaternion original_quaternion;
    tf2::fromMsg(object_.kinematics.pose_with_covariance.pose.orientation, original_quaternion);
    tf2::Matrix3x3(original_quaternion).getRPY(roll, pitch, yaw);
    tf2::Quaternion filtered_quaternion;
    filtered_quaternion.setRPY(roll, pitch, X_t(IDX::YAW));
    pose_with_cov.pose.orientation.x = filtered_quaternion.x();
    pose_with_cov.pose.orientation.y = filtered_quaternion.y();
    pose_with_cov.pose.orientation.z = filtered_quaternion.z();
    pose_with_cov.pose.orientation.w = filtered_quaternion.w();
    object.kinematics.orientation_availability =
      autoware_perception_msgs::msg::TrackedObjectKinematics::SIGN_UNKNOWN;
  }
  // position covariance
  constexpr double z_cov = 0.1 * 0.1;  // TODO(yukkysaito) Currently tentative
  constexpr double r_cov = 0.1 * 0.1;  // TODO(yukkysaito) Currently tentative
  constexpr double p_cov = 0.1 * 0.1;  // TODO(yukkysaito) Currently tentative
  pose_with_cov.covariance[utils::MSG_COV_IDX::X_X] = P(IDX::X, IDX::X);
  pose_with_cov.covariance[utils::MSG_COV_IDX::X_Y] = P(IDX::X, IDX::Y);
  pose_with_cov.covariance[utils::MSG_COV_IDX::Y_X] = P(IDX::Y, IDX::X);
  pose_with_cov.covariance[utils::MSG_COV_IDX::Y_Y] = P(IDX::Y, IDX::Y);
  pose_with_cov.covariance[utils::MSG_COV_IDX::Z_Z] = z_cov;
  pose_with_cov.covariance[utils::MSG_COV_IDX::ROLL_ROLL] = r_cov;
  pose_with_cov.covariance[utils::MSG_COV_IDX::PITCH_PITCH] = p_cov;
  pose_with_cov.covariance[utils::MSG_COV_IDX::YAW_YAW] = P(IDX::YAW, IDX::YAW);

  // twist
  twist_with_cov.twist.linear.x = X_t(IDX::VX);
  twist_with_cov.twist.angular.z = X_t(IDX::WZ);
  // twist covariance
  constexpr double vy_cov = 0.1 * 0.1;  // TODO(yukkysaito) Currently tentative
  constexpr double vz_cov = 0.1 * 0.1;  // TODO(yukkysaito) Currently tentative
  constexpr double wx_cov = 0.1 * 0.1;  // TODO(yukkysaito) Currently tentative
  constexpr double wy_cov = 0.1 * 0.1;  // TODO(yukkysaito) Currently tentative

  twist_with_cov.covariance[utils::MSG_COV_IDX::X_X] = P(IDX::VX, IDX::VX);
  twist_with_cov.covariance[utils::MSG_COV_IDX::Y_Y] = vy_cov;
  twist_with_cov.covariance[utils::MSG_COV_IDX::Z_Z] = vz_cov;
  twist_with_cov.covariance[utils::MSG_COV_IDX::X_YAW] = P(IDX::VX, IDX::WZ);
  twist_with_cov.covariance[utils::MSG_COV_IDX::YAW_X] = P(IDX::WZ, IDX::VX);
  twist_with_cov.covariance[utils::MSG_COV_IDX::ROLL_ROLL] = wx_cov;
  twist_with_cov.covariance[utils::MSG_COV_IDX::PITCH_PITCH] = wy_cov;
  twist_with_cov.covariance[utils::MSG_COV_IDX::YAW_YAW] = P(IDX::WZ, IDX::WZ);
=======
>>>>>>> 7f36c52f

  // set shape
  if (object.shape.type == autoware_perception_msgs::msg::Shape::BOUNDING_BOX) {
    object.shape.dimensions.x = bounding_box_.length;
    object.shape.dimensions.y = bounding_box_.width;
    object.shape.dimensions.z = bounding_box_.height;
  } else if (object.shape.type == autoware_perception_msgs::msg::Shape::CYLINDER) {
    object.shape.dimensions.x = cylinder_.width;
    object.shape.dimensions.y = cylinder_.width;
    object.shape.dimensions.z = cylinder_.height;
  } else if (object.shape.type == autoware_perception_msgs::msg::Shape::POLYGON) {
    const auto origin_yaw = tf2::getYaw(object_.kinematics.pose_with_covariance.pose.orientation);
    const auto ekf_pose_yaw = tf2::getYaw(pose_with_cov.pose.orientation);
    object.shape.footprint =
      tier4_autoware_utils::rotatePolygon(object.shape.footprint, origin_yaw - ekf_pose_yaw);
  }

  return true;
}<|MERGE_RESOLUTION|>--- conflicted
+++ resolved
@@ -152,11 +152,11 @@
   return motion_model_.predictState(time);
 }
 
-autoware_auto_perception_msgs::msg::DetectedObject PedestrianTracker::getUpdatingObject(
-  const autoware_auto_perception_msgs::msg::DetectedObject & object,
+autoware_perception_msgs::msg::DetectedObject PedestrianTracker::getUpdatingObject(
+  const autoware_perception_msgs::msg::DetectedObject & object,
   const geometry_msgs::msg::Transform & /*self_transform*/)
 {
-  autoware_auto_perception_msgs::msg::DetectedObject updating_object = object;
+  autoware_perception_msgs::msg::DetectedObject updating_object = object;
 
   // UNCERTAINTY MODEL
   if (!object.kinematics.has_position_covariance) {
@@ -201,27 +201,16 @@
 bool PedestrianTracker::measureWithShape(
   const autoware_perception_msgs::msg::DetectedObject & object)
 {
-<<<<<<< HEAD
-  constexpr float gain = 0.9;
-  if (object.shape.type == autoware_perception_msgs::msg::Shape::BOUNDING_BOX) {
-    bounding_box_.length = gain * bounding_box_.length + (1.0 - gain) * object.shape.dimensions.x;
-    bounding_box_.width = gain * bounding_box_.width + (1.0 - gain) * object.shape.dimensions.y;
-    bounding_box_.height = gain * bounding_box_.height + (1.0 - gain) * object.shape.dimensions.z;
-  } else if (object.shape.type == autoware_perception_msgs::msg::Shape::CYLINDER) {
-    cylinder_.width = gain * cylinder_.width + (1.0 - gain) * object.shape.dimensions.x;
-    cylinder_.height = gain * cylinder_.height + (1.0 - gain) * object.shape.dimensions.z;
-=======
   constexpr double gain = 0.1;
   constexpr double gain_inv = 1.0 - gain;
 
-  if (object.shape.type == autoware_auto_perception_msgs::msg::Shape::BOUNDING_BOX) {
+  if (object.shape.type == autoware_perception_msgs::msg::Shape::BOUNDING_BOX) {
     bounding_box_.length = gain_inv * bounding_box_.length + gain * object.shape.dimensions.x;
     bounding_box_.width = gain_inv * bounding_box_.width + gain * object.shape.dimensions.y;
     bounding_box_.height = gain_inv * bounding_box_.height + gain * object.shape.dimensions.z;
-  } else if (object.shape.type == autoware_auto_perception_msgs::msg::Shape::CYLINDER) {
+  } else if (object.shape.type == autoware_perception_msgs::msg::Shape::CYLINDER) {
     cylinder_.width = gain_inv * cylinder_.width + gain * object.shape.dimensions.x;
     cylinder_.height = gain_inv * cylinder_.height + gain * object.shape.dimensions.z;
->>>>>>> 7f36c52f
   } else {
     return false;
   }
@@ -259,7 +248,7 @@
   }
 
   // update object
-  const autoware_auto_perception_msgs::msg::DetectedObject updating_object =
+  const autoware_perception_msgs::msg::DetectedObject updating_object =
     getUpdatingObject(object, self_transform);
   measureWithPose(updating_object);
   measureWithShape(updating_object);
@@ -288,54 +277,6 @@
 
   // position
   pose_with_cov.pose.position.z = z_;
-<<<<<<< HEAD
-  // quaternion
-  {
-    double roll, pitch, yaw;
-    tf2::Quaternion original_quaternion;
-    tf2::fromMsg(object_.kinematics.pose_with_covariance.pose.orientation, original_quaternion);
-    tf2::Matrix3x3(original_quaternion).getRPY(roll, pitch, yaw);
-    tf2::Quaternion filtered_quaternion;
-    filtered_quaternion.setRPY(roll, pitch, X_t(IDX::YAW));
-    pose_with_cov.pose.orientation.x = filtered_quaternion.x();
-    pose_with_cov.pose.orientation.y = filtered_quaternion.y();
-    pose_with_cov.pose.orientation.z = filtered_quaternion.z();
-    pose_with_cov.pose.orientation.w = filtered_quaternion.w();
-    object.kinematics.orientation_availability =
-      autoware_perception_msgs::msg::TrackedObjectKinematics::SIGN_UNKNOWN;
-  }
-  // position covariance
-  constexpr double z_cov = 0.1 * 0.1;  // TODO(yukkysaito) Currently tentative
-  constexpr double r_cov = 0.1 * 0.1;  // TODO(yukkysaito) Currently tentative
-  constexpr double p_cov = 0.1 * 0.1;  // TODO(yukkysaito) Currently tentative
-  pose_with_cov.covariance[utils::MSG_COV_IDX::X_X] = P(IDX::X, IDX::X);
-  pose_with_cov.covariance[utils::MSG_COV_IDX::X_Y] = P(IDX::X, IDX::Y);
-  pose_with_cov.covariance[utils::MSG_COV_IDX::Y_X] = P(IDX::Y, IDX::X);
-  pose_with_cov.covariance[utils::MSG_COV_IDX::Y_Y] = P(IDX::Y, IDX::Y);
-  pose_with_cov.covariance[utils::MSG_COV_IDX::Z_Z] = z_cov;
-  pose_with_cov.covariance[utils::MSG_COV_IDX::ROLL_ROLL] = r_cov;
-  pose_with_cov.covariance[utils::MSG_COV_IDX::PITCH_PITCH] = p_cov;
-  pose_with_cov.covariance[utils::MSG_COV_IDX::YAW_YAW] = P(IDX::YAW, IDX::YAW);
-
-  // twist
-  twist_with_cov.twist.linear.x = X_t(IDX::VX);
-  twist_with_cov.twist.angular.z = X_t(IDX::WZ);
-  // twist covariance
-  constexpr double vy_cov = 0.1 * 0.1;  // TODO(yukkysaito) Currently tentative
-  constexpr double vz_cov = 0.1 * 0.1;  // TODO(yukkysaito) Currently tentative
-  constexpr double wx_cov = 0.1 * 0.1;  // TODO(yukkysaito) Currently tentative
-  constexpr double wy_cov = 0.1 * 0.1;  // TODO(yukkysaito) Currently tentative
-
-  twist_with_cov.covariance[utils::MSG_COV_IDX::X_X] = P(IDX::VX, IDX::VX);
-  twist_with_cov.covariance[utils::MSG_COV_IDX::Y_Y] = vy_cov;
-  twist_with_cov.covariance[utils::MSG_COV_IDX::Z_Z] = vz_cov;
-  twist_with_cov.covariance[utils::MSG_COV_IDX::X_YAW] = P(IDX::VX, IDX::WZ);
-  twist_with_cov.covariance[utils::MSG_COV_IDX::YAW_X] = P(IDX::WZ, IDX::VX);
-  twist_with_cov.covariance[utils::MSG_COV_IDX::ROLL_ROLL] = wx_cov;
-  twist_with_cov.covariance[utils::MSG_COV_IDX::PITCH_PITCH] = wy_cov;
-  twist_with_cov.covariance[utils::MSG_COV_IDX::YAW_YAW] = P(IDX::WZ, IDX::WZ);
-=======
->>>>>>> 7f36c52f
 
   // set shape
   if (object.shape.type == autoware_perception_msgs::msg::Shape::BOUNDING_BOX) {
