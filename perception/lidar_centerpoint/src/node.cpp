// Copyright 2021 TIER IV, Inc.
//
// Licensed under the Apache License, Version 2.0 (the "License");
// you may not use this file except in compliance with the License.
// You may obtain a copy of the License at
//
//     http://www.apache.org/licenses/LICENSE-2.0
//
// Unless required by applicable law or agreed to in writing, software
// distributed under the License is distributed on an "AS IS" BASIS,
// WITHOUT WARRANTIES OR CONDITIONS OF ANY KIND, either express or implied.
// See the License for the specific language governing permissions and
// limitations under the License.

#include "lidar_centerpoint/node.hpp"

#include <lidar_centerpoint/centerpoint_config.hpp>
#include <lidar_centerpoint/preprocess/pointcloud_densification.hpp>
#include <lidar_centerpoint/ros_utils.hpp>
#include <lidar_centerpoint/utils.hpp>
#include <pcl_ros/transforms.hpp>

#ifdef ROS_DISTRO_GALACTIC
#include <tf2_geometry_msgs/tf2_geometry_msgs.h>
#else
#include <tf2_geometry_msgs/tf2_geometry_msgs.hpp>
#endif

#include <Eigen/Dense>
#include <Eigen/Geometry>

#include <memory>
#include <string>
#include <vector>

namespace centerpoint
{
LidarCenterPointNode::LidarCenterPointNode(const rclcpp::NodeOptions & node_options)
: Node("lidar_center_point", node_options), tf_buffer_(this->get_clock())
{
  const float score_threshold =
    static_cast<float>(this->declare_parameter<double>("score_threshold", 0.35));
  const float circle_nms_dist_threshold =
    static_cast<float>(this->declare_parameter<double>("circle_nms_dist_threshold"));
  const auto yaw_norm_thresholds =
    this->declare_parameter<std::vector<double>>("yaw_norm_thresholds");
  const std::string densification_world_frame_id =
    this->declare_parameter("densification_world_frame_id", "map");
  const int densification_num_past_frames =
    this->declare_parameter("densification_num_past_frames", 1);
  const std::string trt_precision = this->declare_parameter("trt_precision", "fp16");
  const std::string encoder_onnx_path = this->declare_parameter<std::string>("encoder_onnx_path");
  const std::string encoder_engine_path =
    this->declare_parameter<std::string>("encoder_engine_path");
  const std::string head_onnx_path = this->declare_parameter<std::string>("head_onnx_path");
  const std::string head_engine_path = this->declare_parameter<std::string>("head_engine_path");
  class_names_ = this->declare_parameter<std::vector<std::string>>("class_names");
  has_variance_ = this->declare_parameter<bool>("has_variance");
  has_twist_ = this->declare_parameter<bool>("has_twist");
  const std::size_t point_feature_size =
    static_cast<std::size_t>(this->declare_parameter<std::int64_t>("point_feature_size"));
  const std::size_t max_voxel_size =
    static_cast<std::size_t>(this->declare_parameter<std::int64_t>("max_voxel_size"));
  const auto point_cloud_range = this->declare_parameter<std::vector<double>>("point_cloud_range");
  const auto voxel_size = this->declare_parameter<std::vector<double>>("voxel_size");
  const std::size_t downsample_factor =
    static_cast<std::size_t>(this->declare_parameter<std::int64_t>("downsample_factor"));
  const std::size_t encoder_in_feature_size =
    static_cast<std::size_t>(this->declare_parameter<std::int64_t>("encoder_in_feature_size"));
  const auto allow_remapping_by_area_matrix =
    this->declare_parameter<std::vector<int64_t>>("allow_remapping_by_area_matrix");
  const auto min_area_matrix = this->declare_parameter<std::vector<double>>("min_area_matrix");
  const auto max_area_matrix = this->declare_parameter<std::vector<double>>("max_area_matrix");

  detection_class_remapper_.setParameters(
    allow_remapping_by_area_matrix, min_area_matrix, max_area_matrix);

  {
    NMSParams p;
    p.nms_type_ = NMS_TYPE::IoU_BEV;
    p.target_class_names_ =
      this->declare_parameter<std::vector<std::string>>("iou_nms_target_class_names");
    p.search_distance_2d_ = this->declare_parameter<double>("iou_nms_search_distance_2d");
    p.iou_threshold_ = this->declare_parameter<double>("iou_nms_threshold");
    iou_bev_nms_.setParameters(p);
  }

  NetworkParam encoder_param(encoder_onnx_path, encoder_engine_path, trt_precision);
  NetworkParam head_param(head_onnx_path, head_engine_path, trt_precision);
  DensificationParam densification_param(
    densification_world_frame_id, densification_num_past_frames);

  if (point_cloud_range.size() != 6) {
    RCLCPP_WARN_STREAM(
      rclcpp::get_logger("lidar_centerpoint"),
      "The size of point_cloud_range != 6: use the default parameters.");
  }
  if (voxel_size.size() != 3) {
    RCLCPP_WARN_STREAM(
      rclcpp::get_logger("lidar_centerpoint"),
      "The size of voxel_size != 3: use the default parameters.");
  }
  CenterPointConfig config(
    class_names_.size(), point_feature_size, max_voxel_size, point_cloud_range, voxel_size,
    downsample_factor, encoder_in_feature_size, score_threshold, circle_nms_dist_threshold,
    yaw_norm_thresholds, has_variance_);
  detector_ptr_ =
    std::make_unique<CenterPointTRT>(encoder_param, head_param, densification_param, config);

  pointcloud_sub_ = this->create_subscription<sensor_msgs::msg::PointCloud2>(
    "~/input/pointcloud", rclcpp::SensorDataQoS{}.keep_last(1),
    std::bind(&LidarCenterPointNode::pointCloudCallback, this, std::placeholders::_1));
  objects_pub_ = this->create_publisher<autoware_perception_msgs::msg::DetectedObjects>(
    "~/output/objects", rclcpp::QoS{1});

  // initialize debug tool
  {
    using tier4_autoware_utils::DebugPublisher;
    using tier4_autoware_utils::StopWatch;
    stop_watch_ptr_ = std::make_unique<StopWatch<std::chrono::milliseconds>>();
    debug_publisher_ptr_ = std::make_unique<DebugPublisher>(this, "lidar_centerpoint");
    stop_watch_ptr_->tic("cyclic_time");
    stop_watch_ptr_->tic("processing_time");
  }

  if (this->declare_parameter("build_only", false)) {
    RCLCPP_INFO(this->get_logger(), "TensorRT engine is built and shutdown node.");
    rclcpp::shutdown();
  }
  published_time_publisher_ = std::make_unique<tier4_autoware_utils::PublishedTimePublisher>(this);
}

void LidarCenterPointNode::pointCloudCallback(
  const sensor_msgs::msg::PointCloud2::ConstSharedPtr input_pointcloud_msg)
{
  const auto objects_sub_count =
    objects_pub_->get_subscription_count() + objects_pub_->get_intra_process_subscription_count();
  if (objects_sub_count < 1) {
    return;
  }

  if (stop_watch_ptr_) {
    stop_watch_ptr_->toc("processing_time", true);
  }

  std::vector<Box3D> det_boxes3d;
  bool is_success = detector_ptr_->detect(*input_pointcloud_msg, tf_buffer_, det_boxes3d);
  if (!is_success) {
    return;
  }

  std::vector<autoware_perception_msgs::msg::DetectedObject> raw_objects;
  raw_objects.reserve(det_boxes3d.size());
  for (const auto & box3d : det_boxes3d) {
<<<<<<< HEAD
    autoware_perception_msgs::msg::DetectedObject obj;
    box3DToDetectedObject(box3d, class_names_, has_twist_, obj);
=======
    autoware_auto_perception_msgs::msg::DetectedObject obj;
    box3DToDetectedObject(box3d, class_names_, has_twist_, has_variance_, obj);
>>>>>>> 5a6cde95
    raw_objects.emplace_back(obj);
  }

  autoware_perception_msgs::msg::DetectedObjects output_msg;
  output_msg.header = input_pointcloud_msg->header;
  output_msg.objects = iou_bev_nms_.apply(raw_objects);

  detection_class_remapper_.mapClasses(output_msg);

  if (objects_sub_count > 0) {
    objects_pub_->publish(output_msg);
    published_time_publisher_->publish_if_subscribed(objects_pub_, output_msg.header.stamp);
  }

  // add processing time for debug
  if (debug_publisher_ptr_ && stop_watch_ptr_) {
    const double cyclic_time_ms = stop_watch_ptr_->toc("cyclic_time", true);
    const double processing_time_ms = stop_watch_ptr_->toc("processing_time", true);
    const double pipeline_latency_ms =
      std::chrono::duration<double, std::milli>(
        std::chrono::nanoseconds(
          (this->get_clock()->now() - output_msg.header.stamp).nanoseconds()))
        .count();
    debug_publisher_ptr_->publish<tier4_debug_msgs::msg::Float64Stamped>(
      "debug/cyclic_time_ms", cyclic_time_ms);
    debug_publisher_ptr_->publish<tier4_debug_msgs::msg::Float64Stamped>(
      "debug/processing_time_ms", processing_time_ms);
    debug_publisher_ptr_->publish<tier4_debug_msgs::msg::Float64Stamped>(
      "debug/pipeline_latency_ms", pipeline_latency_ms);
  }
}

}  // namespace centerpoint

#include <rclcpp_components/register_node_macro.hpp>
RCLCPP_COMPONENTS_REGISTER_NODE(centerpoint::LidarCenterPointNode)<|MERGE_RESOLUTION|>--- conflicted
+++ resolved
@@ -152,13 +152,8 @@
   std::vector<autoware_perception_msgs::msg::DetectedObject> raw_objects;
   raw_objects.reserve(det_boxes3d.size());
   for (const auto & box3d : det_boxes3d) {
-<<<<<<< HEAD
     autoware_perception_msgs::msg::DetectedObject obj;
-    box3DToDetectedObject(box3d, class_names_, has_twist_, obj);
-=======
-    autoware_auto_perception_msgs::msg::DetectedObject obj;
     box3DToDetectedObject(box3d, class_names_, has_twist_, has_variance_, obj);
->>>>>>> 5a6cde95
     raw_objects.emplace_back(obj);
   }
 
